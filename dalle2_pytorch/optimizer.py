from torch.optim import AdamW, Adam

def separate_weight_decayable_params(params):
    no_wd_params = set([param for param in params if param.ndim < 2])
    wd_params = set(params) - no_wd_params
    return wd_params, no_wd_params

def get_optimizer(
    params,
    lr = 1e-4,
    wd = 1e-2,
    betas = (0.9, 0.999),
    eps = 1e-8,
    filter_by_requires_grad = False,
<<<<<<< HEAD
=======
    group_wd_params = True,
>>>>>>> f12a7589
    **kwargs
):
    if filter_by_requires_grad:
        params = list(filter(lambda t: t.requires_grad, params))

    if wd == 0:
        return Adam(params, lr = lr, betas = betas, eps = eps)

    if group_wd_params:
        wd_params, no_wd_params = separate_weight_decayable_params(params)

        params = [
            {'params': list(wd_params)},
            {'params': list(no_wd_params), 'weight_decay': 0},
        ]

    return AdamW(params, lr = lr, weight_decay = wd, betas = betas, eps = eps)<|MERGE_RESOLUTION|>--- conflicted
+++ resolved
@@ -12,10 +12,7 @@
     betas = (0.9, 0.999),
     eps = 1e-8,
     filter_by_requires_grad = False,
-<<<<<<< HEAD
-=======
     group_wd_params = True,
->>>>>>> f12a7589
     **kwargs
 ):
     if filter_by_requires_grad:
