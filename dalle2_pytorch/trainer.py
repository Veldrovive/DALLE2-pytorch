import time
import copy
from pathlib import Path
from math import ceil
from functools import partial, wraps
from collections.abc import Iterable

import torch
from torch import nn
from torch.cuda.amp import autocast, GradScaler

from dalle2_pytorch.dalle2_pytorch import Decoder, DiffusionPrior
from dalle2_pytorch.optimizer import get_optimizer

import numpy as np

# helper functions

def exists(val):
    return val is not None

def default(val, d):
    return val if exists(val) else d

def cast_tuple(val, length = 1):
    return val if isinstance(val, tuple) else ((val,) * length)

def pick_and_pop(keys, d):
    values = list(map(lambda key: d.pop(key), keys))
    return dict(zip(keys, values))

def group_dict_by_key(cond, d):
    return_val = [dict(),dict()]
    for key in d.keys():
        match = bool(cond(key))
        ind = int(not match)
        return_val[ind][key] = d[key]
    return (*return_val,)

def string_begins_with(prefix, str):
    return str.startswith(prefix)

def group_by_key_prefix(prefix, d):
    return group_dict_by_key(partial(string_begins_with, prefix), d)

def groupby_prefix_and_trim(prefix, d):
    kwargs_with_prefix, kwargs = group_dict_by_key(partial(string_begins_with, prefix), d)
    kwargs_without_prefix = dict(map(lambda x: (x[0][len(prefix):], x[1]), tuple(kwargs_with_prefix.items())))
    return kwargs_without_prefix, kwargs

def num_to_groups(num, divisor):
    groups = num // divisor
    remainder = num % divisor
    arr = [divisor] * groups
    if remainder > 0:
        arr.append(remainder)
    return arr

def get_pkg_version():
    from pkg_resources import get_distribution
    return get_distribution('dalle2_pytorch').version

# decorators

def cast_torch_tensor(fn):
    @wraps(fn)
    def inner(model, *args, **kwargs):
        device = kwargs.pop('_device', next(model.parameters()).device)
        cast_device = kwargs.pop('_cast_device', True)

        kwargs_keys = kwargs.keys()
        all_args = (*args, *kwargs.values())
        split_kwargs_index = len(all_args) - len(kwargs_keys)
        all_args = tuple(map(lambda t: torch.from_numpy(t) if exists(t) and isinstance(t, np.ndarray) else t, all_args))

        if cast_device:
            all_args = tuple(map(lambda t: t.to(device) if exists(t) and isinstance(t, torch.Tensor) else t, all_args))

        args, kwargs_values = all_args[:split_kwargs_index], all_args[split_kwargs_index:]
        kwargs = dict(tuple(zip(kwargs_keys, kwargs_values)))

        out = fn(model, *args, **kwargs)
        return out
    return inner

# gradient accumulation functions

def split_iterable(it, split_size):
    accum = []
    for ind in range(ceil(len(it) / split_size)):
        start_index = ind * split_size
        accum.append(it[start_index: (start_index + split_size)])
    return accum

def split(t, split_size = None):
    if not exists(split_size):
        return t

    if isinstance(t, torch.Tensor):
        return t.split(split_size, dim = 0)

    if isinstance(t, Iterable):
        return split_iterable(t, split_size)

    return TypeError

def find_first(cond, arr):
    for el in arr:
        if cond(el):
            return el
    return None

def split_args_and_kwargs(*args, split_size = None, **kwargs):
    all_args = (*args, *kwargs.values())
    len_all_args = len(all_args)
    first_tensor = find_first(lambda t: isinstance(t, torch.Tensor), all_args)
    assert exists(first_tensor)

    batch_size = len(first_tensor)
    split_size = default(split_size, batch_size)
    num_chunks = ceil(batch_size / split_size)

    dict_len = len(kwargs)
    dict_keys = kwargs.keys()
    split_kwargs_index = len_all_args - dict_len

    split_all_args = [split(arg, split_size = split_size) if exists(arg) and isinstance(arg, (torch.Tensor, Iterable)) else ((arg,) * num_chunks) for arg in all_args]
    chunk_sizes = tuple(map(len, split_all_args[0]))

    for (chunk_size, *chunked_all_args) in tuple(zip(chunk_sizes, *split_all_args)):
        chunked_args, chunked_kwargs_values = chunked_all_args[:split_kwargs_index], chunked_all_args[split_kwargs_index:]
        chunked_kwargs = dict(tuple(zip(dict_keys, chunked_kwargs_values)))
        chunk_size_frac = chunk_size / batch_size
        yield chunk_size_frac, (chunked_args, chunked_kwargs)

# saving and loading functions

# for diffusion prior

def load_diffusion_model(dprior_path, device):
    dprior_path = Path(dprior_path)
    assert dprior_path.exists(), 'Dprior model file does not exist'
    loaded_obj = torch.load(str(dprior_path), map_location='cpu')

    # Get hyperparameters of loaded model
    dpn_config = loaded_obj['hparams']['diffusion_prior_network']
    dp_config = loaded_obj['hparams']['diffusion_prior']
    image_embed_dim = loaded_obj['image_embed_dim']['image_embed_dim']

    # Create DiffusionPriorNetwork and DiffusionPrior with loaded hyperparameters

    # DiffusionPriorNetwork
    prior_network = DiffusionPriorNetwork( dim = image_embed_dim, **dpn_config).to(device)

    # DiffusionPrior with text embeddings and image embeddings pre-computed
    diffusion_prior = DiffusionPrior(net = prior_network, **dp_config, image_embed_dim = image_embed_dim).to(device)

    # Load state dict from saved model
    diffusion_prior.load_state_dict(loaded_obj['model'])

    return diffusion_prior, loaded_obj

def save_diffusion_model(save_path, model, optimizer, scaler, config, image_embed_dim):
    # Saving State Dict
    print_ribbon('Saving checkpoint')

    state_dict = dict(model=model.state_dict(),
                      optimizer=optimizer.state_dict(),
                      scaler=scaler.state_dict(),
                      hparams = config,
                      image_embed_dim = {"image_embed_dim":image_embed_dim})
    torch.save(state_dict, save_path+'/'+str(time.time())+'_saved_model.pth')

# exponential moving average wrapper

class EMA(nn.Module):
    def __init__(
        self,
        model,
        beta = 0.9999,
        update_after_step = 1000,
        update_every = 10,
    ):
        super().__init__()
        self.beta = beta
        self.online_model = model
        self.ema_model = copy.deepcopy(model)

        self.update_every = update_every
        self.update_after_step = update_after_step  // update_every # only start EMA after this step number, starting at 0

        self.register_buffer('initted', torch.Tensor([False]))
        self.register_buffer('step', torch.tensor([0]))

    def restore_ema_model_device(self):
        device = self.initted.device
        self.ema_model.to(device)

    def copy_params_from_model_to_ema(self):
        self.ema_model.state_dict(self.online_model.state_dict())

    def update(self):
        self.step += 1

        if (self.step % self.update_every) != 0:
            return

        if self.step <= self.update_after_step:
            self.copy_params_from_model_to_ema()
            return

        if not self.initted:
            self.copy_params_from_model_to_ema()
            self.initted.data.copy_(torch.Tensor([True]))

        self.update_moving_average(self.ema_model, self.online_model)

    def update_moving_average(self, ma_model, current_model):
        def calculate_ema(beta, old, new):
            if not exists(old):
                return new
            return old * beta + (1 - beta) * new

        for current_params, ma_params in zip(current_model.parameters(), ma_model.parameters()):
            old_weight, up_weight = ma_params.data, current_params.data
            ma_params.data = calculate_ema(self.beta, old_weight, up_weight)

        for current_buffer, ma_buffer in zip(current_model.buffers(), ma_model.buffers()):
            new_buffer_value = calculate_ema(self.beta, ma_buffer, current_buffer)
            ma_buffer.copy_(new_buffer_value)

    def __call__(self, *args, **kwargs):
        return self.ema_model(*args, **kwargs)

# diffusion prior trainer

def prior_sample_in_chunks(fn):
    @wraps(fn)
    def inner(self, *args, max_batch_size = None, **kwargs):
        if not exists(max_batch_size):
            return fn(self, *args, **kwargs)

        outputs = [fn(self, *chunked_args, **chunked_kwargs) for _, (chunked_args, chunked_kwargs) in split_args_and_kwargs(*args, split_size = max_batch_size, **kwargs)]
        return torch.cat(outputs, dim = 0)
    return inner

class DiffusionPriorTrainer(nn.Module):
    def __init__(
        self,
        diffusion_prior,
        use_ema = True,
        lr = 3e-4,
        wd = 1e-2,
        eps = 1e-6,
        max_grad_norm = None,
        amp = False,
        group_wd_params = True,
        **kwargs
    ):
        super().__init__()
        assert isinstance(diffusion_prior, DiffusionPrior)
        ema_kwargs, kwargs = groupby_prefix_and_trim('ema_', kwargs)

        self.diffusion_prior = diffusion_prior

        # exponential moving average

        self.use_ema = use_ema
        if self.use_ema:
            self.ema_diffusion_prior = EMA(diffusion_prior, **ema_kwargs)

        # optimizer and mixed precision stuff

        self.amp = amp

        self.scaler = GradScaler(enabled = amp)

        self.optimizer = get_optimizer(
            diffusion_prior.parameters(),
            lr = lr,
            wd = wd,
            eps = eps,
            group_wd_params = group_wd_params,
            **kwargs
        )

        # gradient clipping if needed

        self.max_grad_norm = max_grad_norm

        self.register_buffer('step', torch.tensor([0]))

    def save(self, path, overwrite = True, **kwargs):
        path = Path(path)
        assert not (path.exists() and not overwrite)
        path.parent.mkdir(parents = True, exist_ok = True)

        save_obj = dict(
            scaler = self.scaler.state_dict(),
            optimizer = self.optimizer.state_dict(),
            model = self.diffusion_prior.state_dict(),
            version = get_pkg_version(),
            step = self.step.item(),
            **kwargs
        )

        if self.use_ema:
            save_obj = {**save_obj, 'ema': self.ema_diffusion_prior.state_dict()}

        torch.save(save_obj, str(path))

    def load(self, path, only_model = False, strict = True):
        path = Path(path)
        assert path.exists()

        loaded_obj = torch.load(str(path))

        if get_pkg_version() != loaded_obj['version']:
            print(f'loading saved diffusion prior at version {loaded_obj["version"]} but current package version is at {get_pkg_version()}')

        self.diffusion_prior.load_state_dict(loaded_obj['model'], strict = strict)
        self.step.copy_(torch.ones_like(self.step) * loaded_obj['step'])

        if only_model:
            return loaded_obj

        self.scaler.load_state_dict(loaded_obj['scaler'])
        self.optimizer.load_state_dict(loaded_obj['optimizer'])

        if self.use_ema:
            assert 'ema' in loaded_obj
            self.ema_diffusion_prior.load_state_dict(loaded_obj['ema'], strict = strict)

        return loaded_obj

    def update(self):
        if exists(self.max_grad_norm):
            self.scaler.unscale_(self.optimizer)
            nn.utils.clip_grad_norm_(self.diffusion_prior.parameters(), self.max_grad_norm)

        self.scaler.step(self.optimizer)
        self.scaler.update()
        self.optimizer.zero_grad()

        if self.use_ema:
            self.ema_diffusion_prior.update()

        self.step += 1

    @torch.no_grad()
    @cast_torch_tensor
    @prior_sample_in_chunks
    def p_sample_loop(self, *args, **kwargs):
        return self.ema_diffusion_prior.ema_model.p_sample_loop(*args, **kwargs)

    @torch.no_grad()
    @cast_torch_tensor
    @prior_sample_in_chunks
    def sample(self, *args, **kwargs):
        return self.ema_diffusion_prior.ema_model.sample(*args, **kwargs)

    @torch.no_grad()
    def sample_batch_size(self, *args, **kwargs):
        return self.ema_diffusion_prior.ema_model.sample_batch_size(*args, **kwargs)

    @cast_torch_tensor
    def forward(
        self,
        *args,
        max_batch_size = None,
        **kwargs
    ):
        total_loss = 0.

        for chunk_size_frac, (chunked_args, chunked_kwargs) in split_args_and_kwargs(*args, split_size = max_batch_size, **kwargs):
            with autocast(enabled = self.amp):
                loss = self.diffusion_prior(*chunked_args, **chunked_kwargs)
                loss = loss * chunk_size_frac

            total_loss += loss.item()

            if self.training:
                self.scaler.scale(loss).backward()

        return total_loss

# decoder trainer

def decoder_sample_in_chunks(fn):
    @wraps(fn)
    def inner(self, *args, max_batch_size = None, **kwargs):
        if not exists(max_batch_size):
            return fn(self, *args, **kwargs)

        if self.decoder.unconditional:
            batch_size = kwargs.get('batch_size')
            batch_sizes = num_to_groups(batch_size, max_batch_size)
            outputs = [fn(self, *args, **{**kwargs, 'batch_size': sub_batch_size}) for sub_batch_size in batch_sizes]
        else:
            outputs = [fn(self, *chunked_args, **chunked_kwargs) for _, (chunked_args, chunked_kwargs) in split_args_and_kwargs(*args, split_size = max_batch_size, **kwargs)]

        return torch.cat(outputs, dim = 0)
    return inner

class DecoderTrainer(nn.Module):
    def __init__(
        self,
        accelerator,
        decoder,
        use_ema = True,
        lr = 1e-4,
        wd = 1e-2,
        eps = 1e-8,
        max_grad_norm = 0.5,
        amp = False,
        group_wd_params = True,
        **kwargs
    ):
        super().__init__()
        assert isinstance(decoder, Decoder)
        ema_kwargs, kwargs = groupby_prefix_and_trim('ema_', kwargs)

        self.accelerator = accelerator

        self.num_unets = len(decoder.unets)

        self.use_ema = use_ema
        self.ema_unets = nn.ModuleList([])

        self.amp = amp

        # be able to finely customize learning rate, weight decay
        # per unet

        lr, wd, eps = map(partial(cast_tuple, length = self.num_unets), (lr, wd, eps))

        optimizers = []

        for unet, unet_lr, unet_wd, unet_eps in zip(decoder.unets, lr, wd, eps):
            optimizer = get_optimizer(
                unet.parameters(),
                lr = unet_lr,
                wd = unet_wd,
                eps = unet_eps,
                group_wd_params = group_wd_params,
                **kwargs
            )

            optimizers.append(optimizer)

            if self.use_ema:
                self.ema_unets.append(EMA(unet, **ema_kwargs))

        # gradient clipping if needed

        self.max_grad_norm = max_grad_norm

        self.register_buffer('step', torch.tensor([0.]))

<<<<<<< HEAD
        results = list(self.accelerator.prepare(decoder, *optimizers))
        self.decoder = results.pop(0)
        for opt_ind in range(len(optimizers)):
            setattr(self, f'optim{opt_ind}', results.pop(0))

    def state_dict(self, **kwargs):
        trainer_state_dict = super().state_dict(**kwargs)
        state_dict = {}
        state_dict["trainer"] = trainer_state_dict
        for index in range(self.num_unets):
            state_dict[f'optim{index}'] = getattr(self, f'optim{index}').state_dict()
        return state_dict

    def load_state_dict(self, state_dict, **kwargs):
        super().load_state_dict(state_dict["trainer"], **kwargs)
        for index in range(self.num_unets):
            getattr(self, f'optim{index}').load_state_dict(state_dict[f'optim{index}'])
            getattr(self, f'scaler{index}').load_state_dict(state_dict[f'scaler{index}'])
=======
    def save(self, path, overwrite = True, **kwargs):
        path = Path(path)
        assert not (path.exists() and not overwrite)
        path.parent.mkdir(parents = True, exist_ok = True)

        save_obj = dict(
            model = self.decoder.state_dict(),
            version = get_pkg_version(),
            step = self.step.item(),
            **kwargs
        )

        for ind in range(0, self.num_unets):
            scaler_key = f'scaler{ind}'
            optimizer_key = f'scaler{ind}'
            scaler = getattr(self, scaler_key)
            optimizer = getattr(self, optimizer_key)
            save_obj = {**save_obj, scaler_key: scaler.state_dict(), optimizer_key: optimizer.state_dict()}

        if self.use_ema:
            save_obj = {**save_obj, 'ema': self.ema_unets.state_dict()}

        torch.save(save_obj, str(path))

    def load(self, path, only_model = False, strict = True):
        path = Path(path)
        assert path.exists()

        loaded_obj = torch.load(str(path))

        if get_pkg_version() != loaded_obj['version']:
            print(f'loading saved decoder at version {loaded_obj["version"]}, but current package version is {get_pkg_version()}')

        self.decoder.load_state_dict(loaded_obj['model'], strict = strict)
        self.step.copy_(torch.ones_like(self.step) * loaded_obj['step'])

        if only_model:
            return loaded_obj

        for ind in range(0, self.num_unets):
            scaler_key = f'scaler{ind}'
            optimizer_key = f'scaler{ind}'
            scaler = getattr(self, scaler_key)
            optimizer = getattr(self, optimizer_key)

            scaler.load_state_dict(loaded_obj[scaler_key])
            optimizer.load_state_dict(loaded_obj[optimizer_key])

        if self.use_ema:
            assert 'ema' in loaded_obj
            self.ema_unets.load_state_dict(loaded_obj['ema'], strict = strict)

        return loaded_obj
>>>>>>> f12a7589

    @property
    def unets(self):
        return nn.ModuleList([ema.ema_model for ema in self.ema_unets])

    def update(self, unet_number = None):
        if self.num_unets == 1:
            unet_number = default(unet_number, 1)

        assert exists(unet_number) and 1 <= unet_number <= self.num_unets
        index = unet_number - 1

        optimizer = getattr(self, f'optim{index}')

        if exists(self.max_grad_norm):
            self.accelerator.unscale_gradients(optimizer)
            self.accelerator.clip_grad_norm_(self.decoder.parameters(), self.max_grad_norm)
        optimizer.step()
        optimizer.zero_grad()

        if self.use_ema:
            ema_unet = self.ema_unets[index]
            ema_unet.update()

        self.step += 1

    @torch.no_grad()
    @cast_torch_tensor
    @decoder_sample_in_chunks
    def sample(self, *args, **kwargs):
        distributed = self.accelerator.num_processes > 1
        base_decoder = self.accelerator.unwrap_model(self.decoder)
        if kwargs.pop('use_non_ema', False) or not self.use_ema:
            return base_decoder.sample(*args, **kwargs, distributed = distributed)

        trainable_unets = self.decoder.unets
        base_decoder.unets = self.unets                  # swap in exponential moving averaged unets for sampling

        output = base_decoder.sample(*args, **kwargs, distributed = distributed)

        base_decoder.unets = trainable_unets             # restore original training unets

        # cast the ema_model unets back to original device
        for ema in self.ema_unets:
            ema.restore_ema_model_device()

        return output

    @cast_torch_tensor
    def forward(
        self,
        *args,
        unet_number = None,
        max_batch_size = None,
        **kwargs
    ):
        if self.num_unets == 1:
            unet_number = default(unet_number, 1)

        total_loss = 0.

        for chunk_size_frac, (chunked_args, chunked_kwargs) in split_args_and_kwargs(*args, split_size = max_batch_size, **kwargs):
            # with autocast(enabled = self.amp):
            with self.accelerator.autocast():
                loss = self.decoder(*chunked_args, unet_number = unet_number, **chunked_kwargs)
                loss = loss * chunk_size_frac

            total_loss += loss.item()

            if self.training:
                self.accelerator.backward(loss)

        return total_loss<|MERGE_RESOLUTION|>--- conflicted
+++ resolved
@@ -456,71 +456,53 @@
         self.max_grad_norm = max_grad_norm
 
         self.register_buffer('step', torch.tensor([0.]))
-
-<<<<<<< HEAD
         results = list(self.accelerator.prepare(decoder, *optimizers))
         self.decoder = results.pop(0)
         for opt_ind in range(len(optimizers)):
             setattr(self, f'optim{opt_ind}', results.pop(0))
 
-    def state_dict(self, **kwargs):
-        trainer_state_dict = super().state_dict(**kwargs)
-        state_dict = {}
-        state_dict["trainer"] = trainer_state_dict
-        for index in range(self.num_unets):
-            state_dict[f'optim{index}'] = getattr(self, f'optim{index}').state_dict()
-        return state_dict
-
-    def load_state_dict(self, state_dict, **kwargs):
-        super().load_state_dict(state_dict["trainer"], **kwargs)
-        for index in range(self.num_unets):
-            getattr(self, f'optim{index}').load_state_dict(state_dict[f'optim{index}'])
-            getattr(self, f'scaler{index}').load_state_dict(state_dict[f'scaler{index}'])
-=======
     def save(self, path, overwrite = True, **kwargs):
         path = Path(path)
         assert not (path.exists() and not overwrite)
         path.parent.mkdir(parents = True, exist_ok = True)
 
         save_obj = dict(
-            model = self.decoder.state_dict(),
+            model = self.accelerator.unwrap(self.decoder).state_dict(),
             version = get_pkg_version(),
             step = self.step.item(),
             **kwargs
         )
+
+        for ind in range(0, self.num_unets):
+            optimizer_key = f'scaler{ind}'
+            optimizer = getattr(self, optimizer_key)
+            save_obj = {**save_obj, optimizer_key: self.accelerator.unwrap(optimizer).state_dict()}
+
+        if self.use_ema:
+            save_obj = {**save_obj, 'ema': self.ema_unets.state_dict()}
+
+        self.accelerator.save(save_obj, str(path))
+
+    def load(self, path, only_model = False, strict = True):
+        path = Path(path)
+        assert path.exists()
+
+        loaded_obj = torch.load(str(path))
+
+        if get_pkg_version() != loaded_obj['version']:
+            print(f'loading saved decoder at version {loaded_obj["version"]}, but current package version is {get_pkg_version()}')
+
+        self.decoder.load_state_dict(loaded_obj['model'], strict = strict)
+        self.step.copy_(torch.ones_like(self.step) * loaded_obj['step'])
+
+        if only_model:
+            return loaded_obj
 
         for ind in range(0, self.num_unets):
             scaler_key = f'scaler{ind}'
             optimizer_key = f'scaler{ind}'
             scaler = getattr(self, scaler_key)
             optimizer = getattr(self, optimizer_key)
-            save_obj = {**save_obj, scaler_key: scaler.state_dict(), optimizer_key: optimizer.state_dict()}
-
-        if self.use_ema:
-            save_obj = {**save_obj, 'ema': self.ema_unets.state_dict()}
-
-        torch.save(save_obj, str(path))
-
-    def load(self, path, only_model = False, strict = True):
-        path = Path(path)
-        assert path.exists()
-
-        loaded_obj = torch.load(str(path))
-
-        if get_pkg_version() != loaded_obj['version']:
-            print(f'loading saved decoder at version {loaded_obj["version"]}, but current package version is {get_pkg_version()}')
-
-        self.decoder.load_state_dict(loaded_obj['model'], strict = strict)
-        self.step.copy_(torch.ones_like(self.step) * loaded_obj['step'])
-
-        if only_model:
-            return loaded_obj
-
-        for ind in range(0, self.num_unets):
-            scaler_key = f'scaler{ind}'
-            optimizer_key = f'scaler{ind}'
-            scaler = getattr(self, scaler_key)
-            optimizer = getattr(self, optimizer_key)
 
             scaler.load_state_dict(loaded_obj[scaler_key])
             optimizer.load_state_dict(loaded_obj[optimizer_key])
@@ -530,7 +512,6 @@
             self.ema_unets.load_state_dict(loaded_obj['ema'], strict = strict)
 
         return loaded_obj
->>>>>>> f12a7589
 
     @property
     def unets(self):
