import os
<<<<<<< HEAD
from itertools import zip_longest
from enum import Enum
=======
from pathlib import Path
import importlib
from itertools import zip_longest

>>>>>>> f12a7589
import torch
from torch import nn

# constants

DEFAULT_DATA_PATH = './.tracker-data'

# helper functions

def exists(val):
    return val is not None

<<<<<<< HEAD
def load_wandb_state_dict(run_path, file_path, **kwargs):
    try:
        import wandb
    except ImportError as e:
        print('`pip install wandb` to use the wandb recall function')
        raise e
=======
def import_or_print_error(pkg_name, err_str = None):
    try:
        return importlib.import_module(pkg_name)
    except ModuleNotFoundError as e:
        if exists(err_str):
            print(err_str)
        exit()

# load state dict functions

def load_wandb_state_dict(run_path, file_path, **kwargs):
    wandb = import_or_print_error('wandb', '`pip install wandb` to use the wandb recall function')
>>>>>>> f12a7589
    file_reference = wandb.restore(file_path, run_path=run_path)
    return torch.load(file_reference.name)

def load_local_state_dict(file_path, **kwargs):
    return torch.load(file_path)

# base class

class BaseTracker(nn.Module):
<<<<<<< HEAD
    def __init__(self, data_path):
        super().__init__()
        assert data_path is not None, "Tracker must have a data_path to save local content"
        self.data_path = os.path.abspath(data_path)
        os.makedirs(self.data_path, exist_ok=True)
=======
    def __init__(self, data_path = DEFAULT_DATA_PATH):
        super().__init__()
        self.data_path = Path(data_path)
        self.data_path.mkdir(parents = True, exist_ok = True)
>>>>>>> f12a7589

    def init(self, config, **kwargs):
        raise NotImplementedError

    def log(self, log, **kwargs):
        raise NotImplementedError

    def log_images(self, images, **kwargs):
        raise NotImplementedError

    def save_state_dict(self, state_dict, relative_path, **kwargs):
        raise NotImplementedError

    def recall_state_dict(self, recall_source, *args, **kwargs):
        """
        Loads a state dict from any source.
        Since a user may wish to load a model from a different source than their own tracker (i.e. tracking using wandb but recalling from disk),
            this should not be linked to any individual tracker.
        """
        # TODO: Pull this into a dict or something similar so that we can add more sources without having a massive switch statement
        if recall_source == 'wandb':
            return load_wandb_state_dict(*args, **kwargs)
        elif recall_source == 'local':
            return load_local_state_dict(*args, **kwargs)
        else:
            raise ValueError('`recall_source` must be one of `wandb` or `local`')


# basic stdout class

class ConsoleTracker(BaseTracker):
    def init(self, **config):
        print(config)

    def log(self, log, **kwargs):
        print(log)

<<<<<<< HEAD
    def log_images(self, images, **kwargs):
        """
        Currently, do nothing with console logged images 
        """
        pass
    
    def save_state_dict(self, state_dict, relative_path, **kwargs):
        torch.save(state_dict, os.path.join(self.data_path, relative_path))
=======
    def log_images(self, images, **kwargs): # noop for logging images
        pass
    
    def save_state_dict(self, state_dict, relative_path, **kwargs):
        torch.save(state_dict, str(self.data_path / relative_path))
>>>>>>> f12a7589

# basic wandb class

class WandbTracker(BaseTracker):
<<<<<<< HEAD
    def __init__(self, data_path):
        super().__init__(data_path)
        try:
            import wandb
        except ImportError as e:
            print('`pip install wandb` to use the wandb experiment tracker')
            raise e

=======
    def __init__(self, *args, **kwargs):
        super().__init__(*args, **kwargs)
        self.wandb = import_or_print_error('wandb', '`pip install wandb` to use the wandb experiment tracker')
>>>>>>> f12a7589
        os.environ["WANDB_SILENT"] = "true"

    def init(self, **config):
        self.wandb.init(**config)

    def log(self, log, verbose=False, **kwargs):
        if verbose:
            print(log)
        self.wandb.log(log, **kwargs)

    def log_images(self, images, captions=[], image_section="images", **kwargs):
        """
        Takes a tensor of images and a list of captions and logs them to wandb.
        """
        wandb_images = [self.wandb.Image(image, caption=caption) for image, caption in zip_longest(images, captions)]
        self.log({ image_section: wandb_images }, **kwargs)
    
    def save_state_dict(self, state_dict, relative_path, **kwargs):
        """
        Saves a state_dict to disk and uploads it 
        """
<<<<<<< HEAD
        full_path = os.path.join(self.data_path, relative_path)
        torch.save(state_dict, full_path)
        self.wandb.save(full_path, base_path=self.data_path)  # Upload and keep relative to data_path
=======
        full_path = str(self.data_path / relative_path)
        torch.save(state_dict, full_path)
        self.wandb.save(full_path, base_path = str(self.data_path))  # Upload and keep relative to data_path
>>>>>>> f12a7589
<|MERGE_RESOLUTION|>--- conflicted
+++ resolved
@@ -1,13 +1,8 @@
 import os
-<<<<<<< HEAD
-from itertools import zip_longest
-from enum import Enum
-=======
 from pathlib import Path
 import importlib
 from itertools import zip_longest
 
->>>>>>> f12a7589
 import torch
 from torch import nn
 
@@ -20,14 +15,6 @@
 def exists(val):
     return val is not None
 
-<<<<<<< HEAD
-def load_wandb_state_dict(run_path, file_path, **kwargs):
-    try:
-        import wandb
-    except ImportError as e:
-        print('`pip install wandb` to use the wandb recall function')
-        raise e
-=======
 def import_or_print_error(pkg_name, err_str = None):
     try:
         return importlib.import_module(pkg_name)
@@ -40,7 +27,6 @@
 
 def load_wandb_state_dict(run_path, file_path, **kwargs):
     wandb = import_or_print_error('wandb', '`pip install wandb` to use the wandb recall function')
->>>>>>> f12a7589
     file_reference = wandb.restore(file_path, run_path=run_path)
     return torch.load(file_reference.name)
 
@@ -50,18 +36,10 @@
 # base class
 
 class BaseTracker(nn.Module):
-<<<<<<< HEAD
-    def __init__(self, data_path):
-        super().__init__()
-        assert data_path is not None, "Tracker must have a data_path to save local content"
-        self.data_path = os.path.abspath(data_path)
-        os.makedirs(self.data_path, exist_ok=True)
-=======
     def __init__(self, data_path = DEFAULT_DATA_PATH):
         super().__init__()
         self.data_path = Path(data_path)
         self.data_path.mkdir(parents = True, exist_ok = True)
->>>>>>> f12a7589
 
     def init(self, config, **kwargs):
         raise NotImplementedError
@@ -99,40 +77,18 @@
     def log(self, log, **kwargs):
         print(log)
 
-<<<<<<< HEAD
-    def log_images(self, images, **kwargs):
-        """
-        Currently, do nothing with console logged images 
-        """
-        pass
-    
-    def save_state_dict(self, state_dict, relative_path, **kwargs):
-        torch.save(state_dict, os.path.join(self.data_path, relative_path))
-=======
     def log_images(self, images, **kwargs): # noop for logging images
         pass
     
     def save_state_dict(self, state_dict, relative_path, **kwargs):
         torch.save(state_dict, str(self.data_path / relative_path))
->>>>>>> f12a7589
 
 # basic wandb class
 
 class WandbTracker(BaseTracker):
-<<<<<<< HEAD
-    def __init__(self, data_path):
-        super().__init__(data_path)
-        try:
-            import wandb
-        except ImportError as e:
-            print('`pip install wandb` to use the wandb experiment tracker')
-            raise e
-
-=======
     def __init__(self, *args, **kwargs):
         super().__init__(*args, **kwargs)
         self.wandb = import_or_print_error('wandb', '`pip install wandb` to use the wandb experiment tracker')
->>>>>>> f12a7589
         os.environ["WANDB_SILENT"] = "true"
 
     def init(self, **config):
@@ -154,12 +110,6 @@
         """
         Saves a state_dict to disk and uploads it 
         """
-<<<<<<< HEAD
-        full_path = os.path.join(self.data_path, relative_path)
-        torch.save(state_dict, full_path)
-        self.wandb.save(full_path, base_path=self.data_path)  # Upload and keep relative to data_path
-=======
         full_path = str(self.data_path / relative_path)
         torch.save(state_dict, full_path)
-        self.wandb.save(full_path, base_path = str(self.data_path))  # Upload and keep relative to data_path
->>>>>>> f12a7589
+        self.wandb.save(full_path, base_path = str(self.data_path))  # Upload and keep relative to data_path