<<<<<<< HEAD
=======
# default experiment tracker data
.tracker-data/

>>>>>>> f12a7589
# Configuration Files
configs/*
!configs/*.example
!configs/*_defaults.py
!configs/README.md

# Byte-compiled / optimized / DLL files
__pycache__/
*.py[cod]
*$py.class

# C extensions
*.so

# Distribution / packaging
.Python
build/
develop-eggs/
dist/
downloads/
eggs/
.eggs/
lib/
lib64/
parts/
sdist/
var/
wheels/
pip-wheel-metadata/
share/python-wheels/
*.egg-info/
.installed.cfg
*.egg
MANIFEST

# PyInstaller
#  Usually these files are written by a python script from a template
#  before PyInstaller builds the exe, so as to inject date/other infos into it.
*.manifest
*.spec

# Installer logs
pip-log.txt
pip-delete-this-directory.txt

# Unit test / coverage reports
htmlcov/
.tox/
.nox/
.coverage
.coverage.*
.cache
nosetests.xml
coverage.xml
*.cover
*.py,cover
.hypothesis/
.pytest_cache/

# Translations
*.mo
*.pot

# Django stuff:
*.log
local_settings.py
db.sqlite3
db.sqlite3-journal

# Flask stuff:
instance/
.webassets-cache

# Scrapy stuff:
.scrapy

# Sphinx documentation
docs/_build/

# PyBuilder
target/

# Jupyter Notebook
.ipynb_checkpoints

# IPython
profile_default/
ipython_config.py

# pyenv
.python-version

# pipenv
#   According to pypa/pipenv#598, it is recommended to include Pipfile.lock in version control.
#   However, in case of collaboration, if having platform-specific dependencies or dependencies
#   having no cross-platform support, pipenv may install dependencies that don't work, or not
#   install all needed dependencies.
#Pipfile.lock

# PEP 582; used by e.g. github.com/David-OConnor/pyflow
__pypackages__/

# Celery stuff
celerybeat-schedule
celerybeat.pid

# SageMath parsed files
*.sage.py

# Environments
.env
.venv
env/
venv/
ENV/
env.bak/
venv.bak/

# Spyder project settings
.spyderproject
.spyproject

# Rope project settings
.ropeproject

# mkdocs documentation
/site

# mypy
.mypy_cache/
.dmypy.json
dmypy.json

# Pyre type checker
.pyre/<|MERGE_RESOLUTION|>--- conflicted
+++ resolved
@@ -1,9 +1,6 @@
-<<<<<<< HEAD
-=======
 # default experiment tracker data
 .tracker-data/
 
->>>>>>> f12a7589
 # Configuration Files
 configs/*
 !configs/*.example
