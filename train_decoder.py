--- conflicted
+++ resolved
@@ -324,28 +324,6 @@
         accelerator.print(f"Starting training from task {next_task} at sample {sample} and validation sample {val_sample}")
     trainer.to(device=inference_device)
 
-<<<<<<< HEAD
-    if not exists(unet_training_mask):
-        # Then the unet mask should be true for all unets in the decoder
-        unet_training_mask = [True] * trainer.num_unets
-    assert len(unet_training_mask) == trainer.num_unets, f"The unet training mask should be the same length as the number of unets in the decoder. Got {len(unet_training_mask)} and {trainer.num_unets}"
-    trainable_unet_numbers = [i+1 for i, trainable in enumerate(unet_training_mask) if trainable]
-    first_trainable_unet = trainable_unet_numbers[0]
-    last_trainable_unet = trainable_unet_numbers[-1]
-    def move_unets(unet_training_mask):
-        for i, unet in enumerate(decoder.unets):
-            if unet_training_mask[i]:
-                unet.train()
-                unet.to(inference_device)
-            else:
-                unet.eval()
-                unet.to('cpu')
-    # Move the non-training unets to the cpu
-    move_unets(unet_training_mask)
-=======
-    
->>>>>>> 88daff31
-
     accelerator.print(print_ribbon("Generating Example Data", repeat=40))
     accelerator.print("This can take a while to load the shard lists...")
     if is_master:
@@ -544,13 +522,8 @@
                         if training:
                             average_loss += unet_average_loss[i]
                     average_loss /= sum(unet_training_mask)
-<<<<<<< HEAD
                     if len(validation_losses) == 0 or average_loss < min(validation_losses):
                         is_best = True
-=======
-                    if save_best and (len(validation_losses) == 0 or average_loss < min(validation_losses)):
-                        save_paths.append("best.pth")
->>>>>>> 88daff31
                     validation_losses.append(average_loss)
                 save_trainer(tracker, trainer, epoch, sample, next_task, validation_losses, samples_seen, is_best=is_best)
             next_task = 'train'
@@ -595,11 +568,7 @@
     )
 
     # Create the decoder model and print basic info
-<<<<<<< HEAD
-    decoder: Decoder = config.decoder.create(training_mask=config.train.unet_training_mask)
-=======
     decoder: Decoder = config.decoder.create()
->>>>>>> 88daff31
     num_parameters = sum(p.numel() for p in decoder.parameters())
 
     # Create and initialize the tracker if we are the master
